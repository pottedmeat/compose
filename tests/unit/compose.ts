import * as registerSuite from 'intern!object';
import * as assert from 'intern/chai!assert';
<<<<<<< HEAD
import compose, { AspectAdvice, GenericClass, ComposeFactory, ComposeMixinDescriptor } from '../../src/compose';
=======
import compose, { GenericClass, ComposeMixinDescriptor } from '../../src/compose';
>>>>>>> 874d76f1

let _hasStrictModeCache: boolean;

/**
 * Detects if the current runtime environment fully supports
 * strict mode (IE9 does not).
 */
function hasStrictMode(): boolean {
	if (_hasStrictModeCache !== undefined) {
		return _hasStrictModeCache;
	}
	try {
		const f = new Function(`return function f() {
			'use strict';
			var a = 021;
			var b = function (eval) {}
			var c = function (arguments) {}
			function d(foo, foo) {}
			function e(eval, arguments) {}
			function eval() {}
			function arguments() {}
			function interface(){}
			with (x) { }
			try { eval++; } catch (arguments) {}
			return { x: 1, y: 2, x: 1 }
		}`);
		f();
	}
	catch (err) {
		return _hasStrictModeCache = true;
	}
	return _hasStrictModeCache = false;
}

registerSuite({
	name: 'lib/compose',
	create: {
		'es6 base class': function () {
			let counter = 0;

			class Foo {
				foo() {
					counter++;
				}
			}

			const createFoo = compose(Foo);
			const foo = createFoo();
			foo.foo();
			assert.strictEqual(counter, 1, 'counter only called once');
			assert.instanceOf(foo, createFoo, 'foo is an instaceOf createFoo');
		},
		'prototype': function () {
			let counter = 0;

			const createFoo = compose({
				foo: function () {
					counter++;
				}
			});

			const foo = createFoo();
			foo.foo();
			assert.strictEqual(counter, 1, 'counter only called once');
			assert.instanceOf(foo, createFoo, 'foo is an instanceOf Foo');
		},

		'init function arguments'() {
			const proto = { foo: 'bar' };
			const opts = { bar: 3 };

			const createFoo = compose(proto, (instance, options) => {
				assert.deepEqual(instance, proto);
				assert.notStrictEqual(instance, proto);
				assert.isObject(options);
				assert.deepEqual(options, opts);
				instance.foo = 'baz';
			});

			const foo = createFoo(opts);
			assert.strictEqual(foo.foo, 'baz');
		},

		'constructor function': function () {
			let counter = 0;

			function Foo() {
				counter++;
			}

			Foo.prototype = {
				foo: function () {
					counter++;
				}
			};

			const createFoo = compose(<GenericClass< { foo(): void; } >> <any> Foo);
			const foo = createFoo();
			foo.foo();
			assert.strictEqual(counter, 1, 'counter only called once');
			assert.instanceOf(foo, createFoo, 'foo is an instanceOf Foo');
		},
		'typescript class': function () {
			this.skip('initialised own values from classes not supported');
			let result = 0;

			class Foo {
				foo(a: number) {
					result = a;
				}
				bar: number = 1;
			}

			const createFoo = compose(Foo);
			const foo = createFoo();
			foo.foo(5);
			assert.strictEqual(result, 5, 'result equals value set');
			assert.strictEqual(foo.bar, 1, 'foo.bar should equal 1');
		},
		'initialise function with ES6 class': function () {
			let counter = 0;

			class Foo {
				foo() {
					counter++;
				}
			}

			function initFoo(instance: Foo) {
				instance.foo();
			}

			const createFoo = compose(Foo, initFoo);

			createFoo();
			assert.strictEqual(counter, 1, 'the initialisation function fired');
		},
		'initialise function with prototype': function () {
			let counter = 0;

			function initFoo(instance: {foo: () => any, bar: string}) {
				instance.foo();
				instance.bar = 'foo';
			}

			const createFoo = compose({
				foo: function () {
					counter++;
				},
				bar: <string> undefined
			}, initFoo);

			const foo = createFoo();
			assert.strictEqual(counter, 1, 'counter only called once');
			assert.strictEqual(foo.bar, 'foo', 'properly initialised property .bar');
		},
		'initialize with options object': function() {
			const createFoo = compose(
				{ foo: '' },
				function(instance: {foo: string}, options?: any) {
					instance.foo = options.foo;
				}
			);

			const foo = createFoo({ foo: 'bar' });

			assert.strictEqual(foo.foo, 'bar', 'properly initialized from options bag');
		},
		'initialise with constructor function': function () {
			let counter = 0;
			let constructOptions: any;

			function Foo() {
				counter++;
			}

			Foo.prototype = {
				foo: function () {
					counter++;
				},
				bar: <string> undefined
			};

			function initFoo(instance: {foo: () => any, bar: string}, options?: any) {
				constructOptions = options;
				instance.foo();
				instance.bar = 'foo';
			}

			const createFoo = compose(<GenericClass< { foo(): void; bar: string; } >> <any> Foo, initFoo);
			const foo = createFoo({ bar: 'baz' });
			assert.strictEqual(counter, 1, 'counter only called once');
			assert.strictEqual(foo.bar, 'foo', 'bar is initialised to foo');
			assert.instanceOf(foo, createFoo, 'foo is an instanceOf Foo');
		},
		'initialize function ordering'() {
			/* The goal here is two fold, mixed in init functions should be called
			 * first, in order for them to have the proper effect on the instance
			 * as well as duplicate functions should be eliminated (diamond problem)
			 */

			const callstack: string[] = [];

			const createFoo = compose({
				foo: 'bar'
			}, () => {
				callstack.push('foo');
			});

			const createFooBar = compose({
					bar: 1
				}, () => {
					callstack.push('foobar');
				})
				.mixin(createFoo);

			const createFooBaz = compose({
					baz: true
				}, () => {
					callstack.push('foobaz');
				})
				.mixin(createFoo);
			const createFooBarBazQat = compose({
					qat: /qat/
				}, () => {
					callstack.push('foobarbazqat');
				})
				.mixin( createFooBar )
				.mixin({
					mixin: createFooBaz,
					initialize: function(instance: { qat: RegExp; baz: boolean; foo: string; }) {
						callstack.push('foobazMixinInit');
					}
				});

			createFooBarBazQat();

			assert.deepEqual(callstack, [ 'foo', 'foobaz', 'foobazMixinInit', 'foobar', 'foobarbazqat' ],
				'Init functions should be called in proper order and duplicates eliminated');
		},
		'.create()': function () {
			let counter = 0;

			class Foo {
				foo() {
					counter++;
				}
			}

			const createFoo = compose.create(Foo);
			const foo = createFoo();
			foo.foo();
			assert.strictEqual(counter, 1, 'counter only called once');
			assert.instanceOf(foo, createFoo, 'foo is an instaceOf createFoo');
		},
		'call with new': function () {
			const createFoo = compose({
				foo(): string {
					return 'bar';
				}
			});

			assert.throws(function () {
				const foo = new (<any> createFoo)();
				foo;
			}, SyntaxError, 'Factories cannot be called with "new"');
		},
		'immutability': function () {
			'use strict';

			if (typeof navigator !== 'undefined' && navigator.userAgent.match('Trident/5.0')) {
				this.skip('IE9 does not throw on frozen objects?!');
			}

			const createFoo = compose({
				foo(): string {
					return 'bar';
				}
			});

			assert.throws(function () {
				(<any> createFoo).bar = 'qat';
			}, TypeError);
		},

		'getters and setters': function() {
			const createFoo = compose({
				_foo: '',
				set foo(foo) {
					this._foo = foo;
				},
				get foo() {
					return this._foo;
				}
			});

			const foo = createFoo();
			foo.foo = 'bar';

			assert.strictEqual(foo._foo, 'bar', 'Should have used setter and set value');
			assert.strictEqual(foo.foo, 'bar', 'Should use getter and return set value');
		},

		'only getter': function() {
			const createFoo = compose({
				_foo: '',
				get foo() {
					return this._foo + 'bar';
				}
			});

			const foo = createFoo();

			assert.strictEqual(foo.foo, 'bar', 'Should have returned value from getter');
			foo._foo = 'foo';
			assert.strictEqual(foo.foo, 'foobar', 'Getter didn\'t get updated value');
		},

		'only setter': function() {
			const createFoo = compose({
				_foo: '',
				set foo(foo: string) {
					this._foo = foo;
				}
			});

			const foo = createFoo();
			foo.foo = 'bar';

			assert.strictEqual(foo._foo, 'bar', 'Setter should have set value');
			assert.notOk(foo.foo, 'No getter should be defined');
		},

		'non-configurable property': function() {
			'use strict';
			const composeObj = {};
			Object.defineProperty(composeObj, 'nonConfigurable', { configurable: false });
			Object.defineProperty(composeObj, 'configurable', { configurable: true });
			const createFoo = compose(composeObj);

			const foo = createFoo();

			Object.defineProperty(Object.getPrototypeOf(foo), 'configurable', { configurable: true });

			// Prototype has non configurable property
			assert.throws(function () {
				Object.defineProperty(Object.getPrototypeOf(foo), 'nonConfigurable', { configurable: true });
			}, TypeError);

			// But instance can still be configured
			Object.defineProperty(foo, 'nonConfigurable', { configurable: true });
		},

		'non-writable property': function() {
			const composeObj: { [ index: string ]: string } = {};
			Object.defineProperty(composeObj, 'nonWritable', { value: 'constant', writable: false });
			const createFoo = compose(composeObj);

			const foo = createFoo();

			assert.strictEqual(foo['nonWritable'], 'constant', 'Didn\'t copy property value');

			if (hasStrictMode()) {
				/* modules are now emitted in strict mode, which causes a throw
				* when trying to assign to a read-only property */
				assert.throws(() => {
					foo['nonWritable'] = 'variable';
				}, TypeError);
			}
			else {
				/* unless of course it is IE9 :-( */
				foo['nonWritable'] = 'variable';
				assert.strictEqual(foo['nonWritable'], 'constant');
			}
		},

		'non-enumerable property': function() {
			const composeObj: { [ index: string ]: string } = {};
			Object.defineProperty(composeObj, 'nonEnumerable', { value: 'value', enumerable: false });
			const createFoo = compose(composeObj);

			const foo = createFoo();
			const fooPrototype = Object.getPrototypeOf(foo);

			assert.strictEqual(foo['nonEnumerable'], 'value', 'Didn\'t copy non-enumerable property');
			assert.notInclude(Object.keys(fooPrototype), 'nonEnumerable', 'Keys included non-enumerable property');
			assert.include(Object.getOwnPropertyNames(fooPrototype), 'nonEnumerable',
				'Own property names did not include non-enumerable property');
		}
	},
	extend: {
		'.extend()': function () {
			const createFoo = compose.create({
				foo: 'foo'
			});

			const createFooBar = compose.extend(createFoo, {
				bar: 2
			});

			const foo = createFoo();
			const foobar = createFooBar();

			assert.strictEqual(foobar.foo, 'foo', 'instance contains foo');
			assert.strictEqual(foobar.bar, 2, 'instance contains bar');
			assert.strictEqual(foo.foo, 'foo', 'instance contains foo');
			assert.isUndefined((<any> foo).bar, 'instance does not contain bar');
		},
		'chaining': function () {
			const createFooBar = compose.create({
				foo: 'foo'
			}).extend({
				bar: 2
			});

			const foobar = createFooBar();

			assert.strictEqual(foobar.foo, 'foo', 'instance contains foo');
			assert.strictEqual(foobar.bar, 2, 'instance contains bar');
		},
		'extend with factory': function() {
			const createFoo = compose.create({
				foo: 'foo'
			}, instance => instance.foo = 'bar');
			const createBar = compose.create({
				bar: 'bar'
			}, instance => instance.bar = 'foo');
			const createFooBar = createFoo.extend(createBar);

			const fooBar = createFooBar();

			assert.strictEqual(fooBar.foo, 'bar', 'Should have run original init function');
			assert.strictEqual(fooBar.bar, 'bar', 'Should have included extension type and not init function');
		}
	},
	mixin: {
		'.mixin()': function () {
			const createFoo = compose.create({
				foo: 'foo'
			});

			const createBar = compose.create({
				bar: 2
			});

			const createFooBar = compose.mixin(createFoo, createBar);
			const foobar = createFooBar();
			const foo = createFoo();

			assert.strictEqual(foobar.foo, 'foo', 'instance contains foo');
			assert.strictEqual(foobar.bar, 2, 'instance contains foo');
			assert.strictEqual(foo.foo, 'foo', 'instance contains foo');
			assert.isUndefined((<any> foo).bar, 'instance does not contain bar');
		},
		'chaining': function () {
			const createBar = compose.create({
				bar: 2
			});

			const createFooBar = compose({
				foo: 'foo'
			}).mixin(createBar);

			const foobar = createFooBar();

			assert.strictEqual(foobar.foo, 'foo', 'instance contains foo');
			assert.strictEqual(foobar.bar, 2, 'instance contains bar');
		},
		'concat init functions'() {
			const createBar = compose({
				bar: 2
			}, function(instance) {
				instance.bar = 3;
			});

			const createFooBar = compose({
				foo: 'foo'
			}, function(instance) {
				instance.foo = 'bar';
			}).mixin(createBar);

			const foobar = createFooBar();

			assert.strictEqual(foobar.foo, 'bar', 'instance contains foo');
			assert.strictEqual(foobar.bar, 3, 'instance containce bar');
		},
		'duplicate init functions'() {
			let called = 0;
			const createBar = compose({
				bar: 2
			}, function() {
				called++;
			});

			const createBarBaz = compose({
				baz: false
			}, function(instance) {
				instance.baz = true;
			}).mixin(createBar);

			const createBarQat = compose({
				qat: 'qat'
			}, function(instance) {
				instance.qat = 'foo';
			}).mixin(createBar);

			const createFooBarBazQat = compose({
				foo: 'foo'
			}, function(instance) {
				instance.foo = 'bar';
			})
				.mixin(createBarQat)
				.mixin(createBarBaz);

<<<<<<< HEAD
			const foobarbazqat = createFooBarBazQat();
=======
			createFooBarBazQat();
>>>>>>> 874d76f1
			assert.strictEqual(called, 1, 'Init function only called once');
		},
		'es6 class': function () {
			class Bar {
				bar(): number {
					return 2;
				}
			}

			const createFoo = compose({
				foo: 'foo'
			});

			const createFooBar = compose.mixin(createFoo, { mixin: Bar });

			const foobar = createFooBar();

			assert.strictEqual(foobar.foo, 'foo', 'instance contains foo');
			assert.strictEqual(foobar.bar(), 2, 'instance contains bar');
		},

		'es6 class and initialize': function() {
			class Bar {
				bar(): number {
					return 2;
				};
				baz: string;
			}

			function initBar(instance: Bar) {
				instance.baz = 'boo';
			}

			const createFoo = compose({
				foo: 'foo'
			});

			const createFooBar = compose.mixin(createFoo, { mixin: Bar, initialize: initBar });

			const foobar = createFooBar();

			assert.strictEqual(foobar.foo, 'foo', 'instance contains foo');
			assert.strictEqual(foobar.bar(), 2, 'instance contains bar');
			assert.strictEqual(foobar.baz, 'boo', 'instance contains boo');
		},

		'compose factory and initialize': function() {
			const createBar = compose({
				bar: 2
			}, function(instance: any) {
				// This runs first, as it's the existing initialize on the base of the mixin
				instance.foo = 'bar';
			});

			const createFooBar = compose({
				foo: 'foo',
				baz: ''
			}, function(instance: any) {
				// This runs last, as it's the initialize on the base class
				instance.bar = 3;
				assert.strictEqual(instance.baz, 'baz', 'instance contains baz');
			}).mixin({
				mixin: createBar,
				initialize: function(instance: any) {
					// This runs second, as it's the new, optional initialize provided with the mixin
					assert.strictEqual(instance.foo, 'bar', 'instance contains foo');
					instance.baz = 'baz';
				}
			});

			const foobar = createFooBar();
			assert.strictEqual(foobar.bar, 3, 'instance contains bar');

		},

		'only initialize': function() {
			const createFoo = compose({
				foo: 'foo'
			}).mixin({
				initialize: function(instance: any) {
					instance.foo = 'bar';
				}
			});

			const foo = createFoo();
			assert.strictEqual(foo.foo, 'bar', 'initialize was called');
		},

		'only aspect': function() {
			const createFoo = compose({
				foo: function() {
					this.baz = 'bar';
				},
				bar: '',
				baz: ''
			}).mixin({
				aspectAdvice: {
					after: {
						foo: function() {
							this.bar = 'baz';
						}
					}
				}
			});

			const foo = createFoo();
			foo.foo();
			assert.strictEqual(foo.baz, 'bar', 'function ran');
			assert.strictEqual(foo.bar, 'baz', 'aspect ran');
		},

		'base, initialize, and aspect': function() {
			const createFoo = compose({}).mixin({
				mixin: compose({
					foo: 'foo',
					bar: '',
					doneFoo: false,
					doFoo: function() {
						this.foo = 'bar';
					}
				}),
				initialize: function(instance: any) {
					instance.bar = 'bar';
				},
				aspectAdvice: {
					after: {
						doFoo: function() {
							this.doneFoo = true;
						}
					}
				}
			});

			const foo = createFoo();
			assert.strictEqual(foo.foo, 'foo', 'contains foo property');
			assert.strictEqual(foo.bar, 'bar', 'initialize ran');

			foo.doFoo();
			assert.strictEqual(foo.foo, 'bar', 'ran function');
			assert.isTrue(foo.doneFoo, 'ran aspect');
		},

		'mixin with plain object': function() {
			const createFoo = compose({
				baz: 'baz'
			}).mixin({
				mixin: {
					foo: 'foo',
					bar: 3
				}
			});

			const foo = createFoo();
			assert.strictEqual(foo.baz, 'baz', 'contains baz property');
			assert.strictEqual(foo.foo, 'foo', 'contains foo property');
			assert.strictEqual(foo.bar, 3, 'contains bar property');
		},

		'Shouldn\'t duplicate init functions passed directly to mixin': function() {
			const init = function(instance: { count: number; baz: string}) {
				instance.count = instance.count + 1;
			};
			const otherInitializer = function(instance: any) {
				instance.foo = 'bar';
			};
			const createFoo = compose({
				count: 0
			}, function(instance: { count: number }) {
				instance.count = instance.count + 1;
			})
<<<<<<< HEAD
                .mixin({ initialize: init })
                .mixin({ initialize: init })
                .mixin({ mixin: { baz: 'baz' }, initialize: init })
                .mixin({ initialize: otherInitializer });
=======
				.mixin({ initialize: init })
				.mixin({ initialize: init })
				.mixin({ mixin: { baz: 'baz' }, initialize: init })
				.mixin({ initialize: otherInitializer });
>>>>>>> 874d76f1

			const foo = createFoo();
			assert.strictEqual((<any> foo).foo, 'bar', 'Should have called other initialize as well');
			assert.strictEqual(foo.count, 2, 'Should have called base initialize and passed in initialize once each');
		},

		'Init function with combined types': function() {
			interface Bar {
				bar: string;
			}
			interface Baz {
				baz: number;
			}
			const createBar = compose<Bar, Bar>({
				bar: ''
			}, function(instance: Bar, options: Bar) {
				if (options.bar) {
					instance.bar = options.bar;
				}
			});
			const createBaz = compose<Baz, Baz>({
				baz: 1
			}, function(instance: Baz, options: Baz) {
				if (options.baz) {
					instance.baz = options.baz;
				}
			});
<<<<<<< HEAD
			const createBarBaz = createBar.mixin({
=======
			createBar.mixin({
>>>>>>> 874d76f1
				initialize: function(instance: { bar: string; baz: number }, options: { bar: string; baz: number }) {

				},
				mixin: createBaz
			});
<<<<<<< HEAD
			const createBarBazWithBazTypes = createBar.mixin({
=======
			createBar.mixin({
>>>>>>> 874d76f1
				initialize: function(instance: { baz: number }, options: { baz: number }) {

				},
				mixin: createBaz
			});
<<<<<<< HEAD
			const createBarBazWithBarTypes = createBar.mixin({
=======
			createBar.mixin({
>>>>>>> 874d76f1
				initialize: function(instance: { bar: string }, options: { bar: string }) {

				},
				mixin: createBaz
			});
			// Shouldn\'t compile
			// const createBarBazIllegalInstanceType = createBar.mixin({
			// initialize: function(instance: { baz: number; foo: number }) {
            //
			// },
			// mixin: createBaz
			// });
			// const createBarBazIllegalOptionsType = createBar.mixin({
			// initialize: function(instance: { baz: number; }, options: { baz: number; foo: string; }) {
            //
			// },
			// mixin: createBaz
			// });
		},

		'Object with factoryDescriptor function': function() {
			const createFooBar = compose({
				foo: ''
			}, function(foo: { foo: string }) {
				foo.foo = 'foo';
			}).mixin({
				factoryDescriptor: function() {
					return {
						mixin: {
							bar: 1
						},
						initialize: function(fooBar: { bar: number; foo: string; }) {
							fooBar.bar = 3;
							fooBar.foo = 'bar';
						}
					};
				}
			});

			const fooBar = createFooBar();
			assert.strictEqual(fooBar.foo, 'foo', 'Foo property not present');
			assert.strictEqual(fooBar.bar, 3, 'Bar property not present');
		}
	},
	overlay: {
		'.overlay()': function () {
			let count: number = 0;

			const createFoo = compose.create({
				foo: 'foo'
			});

			const createFooOverlayed = compose.overlay(createFoo, function (proto) {
				proto.foo = 'bar';
				count++;
			});

			const fooOverlayed = createFooOverlayed();
			createFooOverlayed();

			assert.strictEqual(fooOverlayed.foo, 'bar', 'the overlayed function was called');
			assert.strictEqual(count, 1, 'call count of 1');
		},
		'chaining': function () {
			const createFoo = compose.create({
				foo: 'foo'
			}).overlay(function (proto) {
				proto.foo = 'bar';
			});

			const foo = createFoo();

			assert.strictEqual(foo.foo, 'bar', 'the overlayed function was called');
		}
	},
	from: {
		'compose API': function () {
			class Foo {
				bar: string;
				foo(): string {
					return this.bar;
				}
			}

			const createFooBar = compose({
				bar: 'qat',
				foo: compose.from<typeof Foo.prototype.foo>(Foo, 'foo')
			});

			const foobar = createFooBar();
			foobar.bar = 'baz';
			assert.strictEqual(foobar.foo(), 'baz', 'Return from ".foo()" should equal "baz"');
		},
		'compose class API': function () {
			class Foo {
				bar: string;
				foo(): string {
					return this.bar;
				}
			}

			const createFooBar = compose({
				bar: 'qat',
				foo: function (): string { return 'foo'; }
			}).from(Foo, 'foo');

			const foobar = createFooBar();
			assert.strictEqual(foobar.foo(), 'qat', 'Return from ".foo()" should equal "qat"');
		}
	},
	'advice': {
		'before advice': {
			'compose API': function () {
				class Foo {
					foo(a: string): string {
						return a;
					}
				}

				function advice(...args: any[]): any[] {
					args[0] = args[0] + 'bar';
					return args;
				}

				const createFooBar = compose({
					foo: compose.before(Foo, 'foo', advice)
				});

				const foobar = createFooBar();
				const result = foobar.foo('foo');
				assert.strictEqual(result, 'foobar', '"result" should equal "foobar"');
			},
			'generic function': function () {
				function foo(a: string): string {
					return a;
				}

				function advice(...args: any[]): any[] {
					args[0] = args[0] + 'bar';
					return args;
				}

				const createFoo = compose({
					foo: compose.before(foo, advice)
				});

				const instance = createFoo();
				const result = instance.foo('foo');
				assert.strictEqual(result, 'foobar', '"result" should equal "foobar"');
			},
			'transfer generic type': function() {
				class Foo<T> {
					foo: T;
				}

				class Bar<T> {
					bar(opt: T): void {
						console.log(opt);
					}
				}

				interface FooBarClass {
					<T, U>(): Foo<T>&Bar<U>;
				}

				let fooBarFactory: FooBarClass = compose(Foo).mixin({ mixin: <any>  Bar });

<<<<<<< HEAD
				let fooBar = fooBarFactory<number, any>();
=======
				fooBarFactory<number, any>();
>>>>>>> 874d76f1
			},
			'chaining': function () {
				class Foo {
					foo(a: string): string {
						return a;
					}
				}

				function advice(...args: any[]): any[] {
					args[0] = args[0] + 'bar';
					return args;
				}

				const createFooBar = compose(Foo)
					.before('foo', advice);

				const foobar = createFooBar();
				const result = foobar.foo('foo');
				assert.strictEqual(result, 'foobar', '"result" should equal "foobar"');
			}
		},
		'after advice': {
			'compose API': function () {
				class Foo {
					foo(a: string): string {
						return 'foo';
					}
				}

				function advice(previousResult: string, ...args: any[]): string {
					return previousResult + 'bar' + args[0];
				}

				const createFooBar = compose({
					foo: compose.after(Foo, 'foo', advice)
				});

				const foobar = createFooBar();
				const result = foobar.foo('qat');
				assert.strictEqual(result, 'foobarqat', '"result" should equal "foobarqat"');
			},
			'generic function': function () {
				function foo(a: string): string {
					return 'foo';
				}

				function advice(previousResult: string, ...args: any[]): string {
					return previousResult + 'bar' + args[0];
				}

				const createFoo = compose({
					foo: compose.after(foo, advice)
				});

				const instance = createFoo();
				const result = instance.foo('qat');
				assert.strictEqual(result, 'foobarqat', '"result" should equal "foobarqat"');
			},
			'chaining': function () {
				class Foo {
					foo(a: string): string {
						return 'foo';
					}
				}

				function advice(previousResult: string, ...args: any[]): string {
					return previousResult + 'bar' + args[0];
				}

				const createFooBar = compose(Foo)
					.after('foo', advice);

				const foobar = createFooBar();
				const result = foobar.foo('qat');
				assert.strictEqual(result, 'foobarqat', '"result" should equal "foobarqat"');
			}
		},
		'around advice': {
			'compose API': function () {
				class Foo {
					foo(a: string): string {
						return a;
					}
				}

				function advice(origFn: (a: string) => string): (...args: any[]) => string {
					return function(...args: any[]): string {
						args[0] = args[0] + 'bar';
						return origFn.apply(this, args) + 'qat';
					};
				}

				const createFooBar = compose({
					foo: compose.around(Foo, 'foo', advice)
				});

				const foobar = createFooBar();
				const result = foobar.foo('foo');
				assert.strictEqual(result, 'foobarqat', '"result" should equal "foobarqat"');
			},
			'generic function': function () {
				function foo(a: string): string {
					return a;
				}

				function advice(origFn: (a: string) => string): (...args: any[]) => string {
					return function(...args: any[]): string {
						args[0] = args[0] + 'bar';
						return origFn.apply(this, args) + 'qat';
					};
				}

				const createFoo = compose({
					foo: compose.around(foo, advice)
				});

				const instance = createFoo();
				const result = instance.foo('foo');
				assert.strictEqual(result, 'foobarqat', '"result" should equal "foobarqat"');
			},
			'chaining': function () {
				class Foo {
					foo(a: string): string {
						return a;
					}
				}

				function advice(origFn: (a: string) => string): (...args: any[]) => string {
					return function(...args: any[]): string {
						args[0] = args[0] + 'bar';
						return origFn.apply(this, args) + 'qat';
					};
				}

				const createFooBar = compose(Foo)
					.around('foo', advice);

				const foobar = createFooBar();
				const result = foobar.foo('foo');
				assert.strictEqual(result, 'foobarqat', '"result" should qual "foobarqat"');
			}
		},
		'aspect': {
			'compose API': {
				'before advice': function () {
					const createFoo = compose({
						foo: function (a: string): string {
							return a;
						}
					});

					const createBeforeFoo = compose.aspect(createFoo, {
						before: {
							foo: function(...args: any[]): any[] {
								args[0] = args[0] + 'bar';
								return args;
							}
						}
					});

					const foo = createBeforeFoo();
					const result = foo.foo('foo');
					assert.strictEqual(result, 'foobar', '"result" should equal "foobar"');
				},
				'after advice': function () {
					const createFoo = compose({
						foo: function (a: string): string {
							return 'foo';
						}
					});

					const createAfterFoo = compose.aspect(createFoo, {
						after: {
							foo: function (previousResult: string, ...args: any[]): string {
								return previousResult + 'bar' + args[0];
							}
						}
					});

					const foo = createAfterFoo();
					const result = foo.foo('qat');
					assert.strictEqual(result, 'foobarqat', '"result" should equal "foobarqat"');
				},
				'around advice': function () {
					const createFoo = compose({
						foo: function (a: string): string {
							return a;
						}
					});

					const createAroundFoo = compose.aspect(createFoo, {
						around: {
							foo: function (origFn: (a: string) => string): (...args: any[]) => string {
								return function(...args: any[]): string {
									args[0] = args[0] + 'bar';
									return origFn.apply(this, args) + 'qat';
								};
							}
						}
					});

					const foo = createAroundFoo();
					const result = foo.foo('foo');
					assert.strictEqual(result, 'foobarqat', '"result" should qual "foobarqat"');
				},
				'mixed': function () {
					const createFoo = compose({
						foo: function (a: string): string {
							return a;
						},
						bar: function (a: string): string {
							return a;
						}
					});

					const createAspectFoo = compose.aspect(createFoo, {
						before: {
							foo: function(...args: any[]): any[] {
								args[0] = args[0] + 'bar';
								return args;
							}
						},
						after: {
							foo: function (previousResult: string, ...args: any[]): string {
								return previousResult + 'bar' + args[0];
							}
						},
						around: {
							bar: function (origFn: (a: string) => string): (...args: any[]) => string {
								return function(...args: any[]): string {
									args[0] = args[0] + 'bar';
									return origFn.apply(this, args) + 'qat';
								};
							}
						}
					});

					const foo = createAspectFoo();
					const resultFoo = foo.foo('foo');
					const resultBar = foo.bar('foo');
					assert.strictEqual(resultFoo, 'foobarbarfoobar', '"resultFoo" should equal "foobarbarfoobar"');
					assert.strictEqual(resultBar, 'foobarqat', '"resultBar" should equal "foobarqat"');
				},
				'empty': function () {
					const createFoo = compose({
						foo: function (a: string): string {
							return a;
						},
						bar: function (a: string): string {
							return a;
						}
					});

					const createAspectFoo = compose.aspect(createFoo, {});
					const foo = createAspectFoo();

					const resultFoo = foo.foo('foo');
					const resultBar = foo.bar('foo');
					assert.strictEqual(resultFoo, 'foo', '"resultFoo" should equal "foo"');
					assert.strictEqual(resultBar, 'foo', '"resultBar" should equal "foo"');
				}
			},
			'chaining': function () {
				const createFoo = compose({
					foo: function (a: string): string {
						return a;
					},
					bar: function (a: string): string {
						return a;
					}
				}).aspect({
					before: {
						foo: function(...args: any[]): any[] {
							args[0] = args[0] + 'bar';
							return args;
						}
					},
					after: {
						foo: function (previousResult: string, ...args: any[]): string {
							return previousResult + 'bar' + args[0];
						}
					},
					around: {
						bar: function (origFn: (a: string) => string): (...args: any[]) => string {
							return function(...args: any[]): string {
								args[0] = args[0] + 'bar';
								return origFn.apply(this, args) + 'qat';
							};
						}
					}
				});

				const foo = createFoo();
				const resultFoo = foo.foo('foo');
				const resultBar = foo.bar('foo');
				assert.strictEqual(resultFoo, 'foobarbarfoobar', '"resultFoo" should equal "foobarbarfoobar"');
				assert.strictEqual(resultBar, 'foobarqat', '"resultBar" should equal "foobarqat"');
			},
			'missing method': function () {
				const createFoo = compose({
					foo: function (a: string): string {
						return a;
					}
				});

				assert.throws(function () {
					const BeforeFoo = compose.aspect(createFoo, {
						before: {
							bar: function(...args: any[]): any[] {
								args[0] = args[0] + 'bar';
								return args;
							}
						}
					});
					BeforeFoo;
				}, Error, 'Trying to advise non-existing method: "bar"');
			}
		},
		'static': {
			'create factory with static method': function() {
				const createFoo = compose({
					foo: 1
				}).static({
					doFoo(): string {
						return 'foo';
					}
				});

				assert.strictEqual(createFoo.doFoo(), 'foo', 'Should have done foo');
				assert.strictEqual(createFoo().foo, 1, 'Should still have foo property on instance');
				// Shouldn't compile
				// assert.strictEqual(createFoo().doFoo(), 'Should not have do foo function on instance');
			},

			'extend existing factory with static method': function() {
				const createFoo = compose({
					foo: 1
				});

				const createAndDoFoo = compose.static(createFoo, {
					doFoo(): string {
						return 'foo';
					}
				});

				assert.strictEqual(createAndDoFoo.doFoo(), 'foo', 'Should have done foo');
				assert.strictEqual(createAndDoFoo().foo, 1, 'Should still have foo property on instance');
				// Shouldn't compile
				// assert.strictEqual(createAndDoFoo().doFoo(), 'Should not have do foo function on instance');
			},

			'override factory descriptor function with static method': function() {
				const createFoo = compose({
					foo: 1
				}).static({
					factoryDescriptor(): ComposeMixinDescriptor<any, any, { foo: number }, any> {
						return {
							mixin: this,
							initialize: function(instance: { foo: number }) {
								instance.foo = 3;
							}
						};
					}
				});

				const createFooBar = compose({
					bar: 1
				}).mixin(createFoo);

				const fooBar = createFooBar();

				assert.strictEqual(fooBar.bar, 1, 'Should have bar property');
				assert.strictEqual(fooBar.foo, 3, 'Should have foo property');
<<<<<<< HEAD
=======
			},

			'Passing a factory to static': function() {
				const createFoo = compose({}).static({
					doFoo: (): string => 'foo'
				});

				const createBar = compose({}).static(createFoo);

				assert.strictEqual(createBar.doFoo(), 'foo', 'Should have transferred static property');
			},

			'Passing a factory with no static methods to static': function() {
				assert.doesNotThrow(function() {
					compose({}).static(compose({}));
				}, 'Should have handled factory with no static methods without throwing');
>>>>>>> 874d76f1
			}
		}
	}
});<|MERGE_RESOLUTION|>--- conflicted
+++ resolved
@@ -1,10 +1,6 @@
 import * as registerSuite from 'intern!object';
 import * as assert from 'intern/chai!assert';
-<<<<<<< HEAD
-import compose, { AspectAdvice, GenericClass, ComposeFactory, ComposeMixinDescriptor } from '../../src/compose';
-=======
 import compose, { GenericClass, ComposeMixinDescriptor } from '../../src/compose';
->>>>>>> 874d76f1
 
 let _hasStrictModeCache: boolean;
 
@@ -519,11 +515,7 @@
 				.mixin(createBarQat)
 				.mixin(createBarBaz);
 
-<<<<<<< HEAD
-			const foobarbazqat = createFooBarBazQat();
-=======
 			createFooBarBazQat();
->>>>>>> 874d76f1
 			assert.strictEqual(called, 1, 'Init function only called once');
 		},
 		'es6 class': function () {
@@ -694,17 +686,10 @@
 			}, function(instance: { count: number }) {
 				instance.count = instance.count + 1;
 			})
-<<<<<<< HEAD
-                .mixin({ initialize: init })
-                .mixin({ initialize: init })
-                .mixin({ mixin: { baz: 'baz' }, initialize: init })
-                .mixin({ initialize: otherInitializer });
-=======
 				.mixin({ initialize: init })
 				.mixin({ initialize: init })
 				.mixin({ mixin: { baz: 'baz' }, initialize: init })
 				.mixin({ initialize: otherInitializer });
->>>>>>> 874d76f1
 
 			const foo = createFoo();
 			assert.strictEqual((<any> foo).foo, 'bar', 'Should have called other initialize as well');
@@ -732,31 +717,19 @@
 					instance.baz = options.baz;
 				}
 			});
-<<<<<<< HEAD
-			const createBarBaz = createBar.mixin({
-=======
 			createBar.mixin({
->>>>>>> 874d76f1
 				initialize: function(instance: { bar: string; baz: number }, options: { bar: string; baz: number }) {
 
 				},
 				mixin: createBaz
 			});
-<<<<<<< HEAD
-			const createBarBazWithBazTypes = createBar.mixin({
-=======
 			createBar.mixin({
->>>>>>> 874d76f1
 				initialize: function(instance: { baz: number }, options: { baz: number }) {
 
 				},
 				mixin: createBaz
 			});
-<<<<<<< HEAD
-			const createBarBazWithBarTypes = createBar.mixin({
-=======
 			createBar.mixin({
->>>>>>> 874d76f1
 				initialize: function(instance: { bar: string }, options: { bar: string }) {
 
 				},
@@ -924,11 +897,7 @@
 
 				let fooBarFactory: FooBarClass = compose(Foo).mixin({ mixin: <any>  Bar });
 
-<<<<<<< HEAD
-				let fooBar = fooBarFactory<number, any>();
-=======
 				fooBarFactory<number, any>();
->>>>>>> 874d76f1
 			},
 			'chaining': function () {
 				class Foo {
@@ -1302,8 +1271,6 @@
 
 				assert.strictEqual(fooBar.bar, 1, 'Should have bar property');
 				assert.strictEqual(fooBar.foo, 3, 'Should have foo property');
-<<<<<<< HEAD
-=======
 			},
 
 			'Passing a factory to static': function() {
@@ -1320,7 +1287,6 @@
 				assert.doesNotThrow(function() {
 					compose({}).static(compose({}));
 				}, 'Should have handled factory with no static methods without throwing');
->>>>>>> 874d76f1
 			}
 		}
 	}

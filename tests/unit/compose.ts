--- conflicted
+++ resolved
@@ -1742,22 +1742,6 @@
 			}
 		}
 	},
-<<<<<<< HEAD
-	createMixin: {
-		'basic': function() {
-			const bar = compose.createMixin()
-				.extend({
-					bar: 'bar'
-				});
-			const createFooBar = compose({
-				foo: 'foo'
-			}).createdMixin(bar);
-
-			const fooBar = createFooBar();
-
-			assert.strictEqual(fooBar.foo, 'foo');
-			assert.strictEqual(fooBar.bar, 'bar');
-=======
 
 	debugging: {
 		'getInitFunctionNames'(this: any) {
@@ -1897,7 +1881,6 @@
 
 			const s = createStatic();
 			assert.strictEqual((<any> s).toString(), '[object Static]');
->>>>>>> e5114ed3
 		}
 	}
 });